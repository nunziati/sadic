r"""API functions for execution of sadic algorithm on a protein."""

from typing import Any, Sequence
import time

import numpy as np
from numpy.typing import NDArray
from biopandas.pdb.pandas_pdb import PandasPdb
from Bio.PDB.Structure import Structure

from sadic.solid import Solid, Multisphere, VoxelSolid
from sadic.pdb import PDBEntity, Model, SadicModelResult, SadicEntityResult
from sadic.algorithm.radius import find_max_radius_point, find_max_radius_point_voxel
from sadic.algorithm.depth import sadic_sphere as sadic_multisphere
from sadic.algorithm.depth import sadic_original_voxel as sadic_voxel


representation_options: dict[str, dict[str, Any]] = {
    "multisphere": {
        "solid_type": Multisphere,
        "probe_radius_function": find_max_radius_point,
        "depth_index_function": sadic_multisphere,
    },
    "voxel": {
        "solid_type": VoxelSolid,
        "probe_radius_function": find_max_radius_point_voxel,
        "depth_index_function": sadic_voxel,
    },
}


def sadic(
    input_arg: str | PandasPdb | Structure,
    model_indexes: None | Sequence[int] = None,
    filter_by: None
    | dict[str, str | int | Sequence[str] | Sequence[int]]
    | tuple[NDArray[np.float32], float]
    | NDArray[np.float32] = None,
    probe_radius: None | int | float = None,
    vdw_radii: None | dict[str, float] = None,
    representation: str = "voxel",
<<<<<<< HEAD
    resolution: float = 0.3,
    debug: bool = False,
=======
    resolution: None | float | str = None,
>>>>>>> b8d3fb6d
) -> SadicEntityResult:
    r"""Compute the SADIC depth index of a protein.

    Args:
        arg (str | PandasPdb | Structure):
            The protein to compute the SADIC depth index of. Can be a path to a PDB file, a
            PandasPdb object or a BioPython Structure object.
        model_indexes (None | Sequence[int]):
            The indexes of the models of the protein to compute the SADIC depth index of. If None,
            all the models are considered. Defaults to None.
        filter_by (None | dict[str, str | int | Sequence[str] | Sequence[int]]
        | tuple[NDArray[np.float32], float] | NDArray[np.float32]):
            The filter to apply to the atoms of the protein. If None, no filter is applied. If a
            tuple of a np.ndarray and a float, they are assumed to represent the center and radius
            of a sphere and only the atoms inside the sphere are considered. If a numpy array, it
            must be an array with shape (n_points, 3) containing the coordinates of the points to be
            selected. If a dictionary, the keys are the columns of the PDB file and the values are
            the values to select. The keys can be one of the following: "atom_number", "atom_name",
            "residue_name", "residue_number", "chain_id", "element_symbol". The values can be a
            single value or a list of values. Defaults to None.
        probe_radius (None | int | float):
            The radius of the probe to use to compute the SADIC depth index. If None, the optimal
            radius is computed for each model. If int, the radius is the same for all the models and
            it is equal to the optimal radius of the selected model. For consistency with the pdb
            notation, model indexes start from 1. If float, the radius is the same for all the
            models and it is equal to the value of the parameter. Defaults to None.
        vdw_radii (None | dict[str, float]):
            The van der Waals radii of the atoms of the protein. If None, the default values are
            used. Defaults to None.
        representation (str):
            Representation of the protein. Can be "multisphere" or "voxel". Defaults to "voxel".
<<<<<<< HEAD
        debug (bool):
            If True, the algorithm prints and returns debug information. Defaults to False.
=======
        resolution (None | float | str):
            Resolution of the voxel representation of the protein. If None, the resolution is
            set to 0.3 Angstrom. If float, the resolution is set to the value of the parameter. If
            str, it must be equal to 'old' and the resolution is set to 1.0 Angstrom, that is an
            equivalent resolution to the one used in the original SADIC implementation. Defaults to
            None.
>>>>>>> b8d3fb6d

    Returns (SadicEntityResult):
        The SADIC depth index of the atoms of the protein. If debug is True, it also returns debug
        information in the form of a dictionary containing the grid_shape.
    """
    if representation not in representation_options:
        raise ValueError("Representation must be 'multisphere' or 'voxel'")

    if representation == "voxel":
        if resolution is None:
            resolution = 0.3
    
        if resolution is not None and isinstance(resolution, float) and resolution <= 0:
            raise ValueError("Resolution must be positive")
        
        if resolution is not None and isinstance(resolution, str):
            if resolution != "old":
                raise ValueError("Resolution must be 'old' or positive float")
            resolution = 1.0
    
    print("Loading protein".ljust(30, "."), end="", flush=True)
    protein = PDBEntity(input_arg, vdw_radii=vdw_radii)
    print("DONE")

    start_time = time.time()

    # retrieve probe_radius
    original_probe_radius: None | float | int = probe_radius
    fixed_probe_radius: bool = False
    if probe_radius is not None:
        if not isinstance(probe_radius, int) and not isinstance(probe_radius, float):
            raise TypeError("Probe radius must be int, float or None")

        if isinstance(probe_radius, int):
            if probe_radius not in protein.models:
                raise ValueError(f"Model {probe_radius} not found in the protein")

            solid: Solid = representation_options[representation]["solid_type"](protein, resolution=resolution)
            probe_radius = representation_options[representation]["probe_radius_function"](solid)[1]
            fixed_probe_radius = True

        elif isinstance(probe_radius, float):
            if probe_radius <= 0:
                raise ValueError("Probe radius must be positive")

            fixed_probe_radius = True

    original_model_indexes: None | Sequence[int] = model_indexes
    model_indexes = model_indexes if model_indexes is not None else range(1, protein.nmodels + 1)
    results: dict[int, SadicModelResult] = {}
    for model_index in model_indexes:
        if model_index not in protein.models:
            raise ValueError(f"Model {model_index} not found in the protein")

        print("Creating solid".ljust(30, "."), end="", flush=True)
        solid: Solid = representation_options[representation]["solid_type"](
            protein.models[model_index], resolution=resolution
<<<<<<< HEAD
        )
        _ = representation_options[representation]["probe_radius_function"](solid)[1]
=======
        ).remove_holes()
>>>>>>> b8d3fb6d
        print("DONE")

        if not fixed_probe_radius:
            print(
                f"Computing max radius for model {model_index}".ljust(30, "."), end="", flush=True
            )
            probe_radius = representation_options[representation]["probe_radius_function"](solid)[1]
            print("DONE")
            print(f"probe radius: {probe_radius}")

        print(f"Computing depth indexes for model {model_index}".ljust(30, "."), end="", flush=True)
        filtered_model: Model = (
            protein.models[model_index]
            if filter_by is None
            else protein.models[model_index].filter(filter_by)
        )
        results[model_index] = SadicModelResult(
            protein.models[model_index].atom_indexes,
            representation_options[representation]["depth_index_function"](
                solid, filtered_model, probe_radius
            )[0],
            filtered_model,
        )
        print("DONE")

    sadic_args: dict[str, Any] = {
        "representation": representation,
        "probe_radius": original_probe_radius,
        "filter": filter_by,
        "vdw_radii": vdw_radii,
        "model_indexes": original_model_indexes,
    }

    if debug:
        debug_dict = {
            "grid_shape": solid.dimensions,
            "execution_time": time.time() - start_time,
        }

        print("Debug info")
        print(debug_dict)

        return SadicEntityResult(results, sadic_args, protein), debug_dict

    return SadicEntityResult(results, sadic_args, protein)<|MERGE_RESOLUTION|>--- conflicted
+++ resolved
@@ -39,12 +39,8 @@
     probe_radius: None | int | float = None,
     vdw_radii: None | dict[str, float] = None,
     representation: str = "voxel",
-<<<<<<< HEAD
     resolution: float = 0.3,
     debug: bool = False,
-=======
-    resolution: None | float | str = None,
->>>>>>> b8d3fb6d
 ) -> SadicEntityResult:
     r"""Compute the SADIC depth index of a protein.
 
@@ -76,17 +72,14 @@
             used. Defaults to None.
         representation (str):
             Representation of the protein. Can be "multisphere" or "voxel". Defaults to "voxel".
-<<<<<<< HEAD
-        debug (bool):
-            If True, the algorithm prints and returns debug information. Defaults to False.
-=======
         resolution (None | float | str):
             Resolution of the voxel representation of the protein. If None, the resolution is
             set to 0.3 Angstrom. If float, the resolution is set to the value of the parameter. If
             str, it must be equal to 'old' and the resolution is set to 1.0 Angstrom, that is an
             equivalent resolution to the one used in the original SADIC implementation. Defaults to
             None.
->>>>>>> b8d3fb6d
+        debug (bool):
+            If True, the algorithm prints and returns debug information. Defaults to False.
 
     Returns (SadicEntityResult):
         The SADIC depth index of the atoms of the protein. If debug is True, it also returns debug
@@ -144,12 +137,7 @@
         print("Creating solid".ljust(30, "."), end="", flush=True)
         solid: Solid = representation_options[representation]["solid_type"](
             protein.models[model_index], resolution=resolution
-<<<<<<< HEAD
-        )
-        _ = representation_options[representation]["probe_radius_function"](solid)[1]
-=======
         ).remove_holes()
->>>>>>> b8d3fb6d
         print("DONE")
 
         if not fixed_probe_radius:
